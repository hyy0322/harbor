<clr-modal [(clrModalOpen)]="addMemberOpened" [clrModalStaticBackdrop]="staticBackdrop" [clrModalClosable]="closable">
    <h3 class="modal-title">{{'MEMBER.NEW_MEMBER' | translate}}</h3>
    <div class="modal-body">
        <label>{{ 'MEMBER.NEW_USER_INFO' | translate}}</label>
<<<<<<< HEAD

=======
>>>>>>> 90afbe94
        <form #memberForm="ngForm" class="clr-form clr-form-horizontal">
            <div class="clr-form-control">
                <label class="required clr-control-label">{{'MEMBER.NAME' | translate}}</label>
                <div class="clr-control-container" [class.clr-error]="!isMemberNameValid">
                    <div class="clr-input-wrapper">
<<<<<<< HEAD
                        <input clrInput type="text" id="member_name"  [(ngModel)]="member.entity_name"
=======
                        <input class="clr-input" type="text" id="member_name"  [(ngModel)]="member.entity_name"
>>>>>>> 90afbe94
                               name="member_name"
                               size="20"
                               #memberName="ngModel"
                               required
                               (keyup)='handleValidation()' (blur)="leaveInput()" autocomplete="off">
                        <clr-icon class="clr-validate-icon" shape="exclamation-circle"></clr-icon>
                        <span class="spinner spinner-inline" [hidden]="!checkOnGoing"></span>
<<<<<<< HEAD
=======
                        <div class="selectBox"  [style.display]="selectUserName.length ? 'block' : 'none'" >
                            <ul>
                                <li *ngFor="let name of selectUserName" (click)="selectedName(name)">{{name}}</li>
                            </ul>
                        </div>
>>>>>>> 90afbe94
                    </div>
                    <clr-control-error *ngIf="!isMemberNameValid" class="tooltip-content">
                        {{ memberTooltip | translate }}
                    </clr-control-error>
                </div>
            </div>
<<<<<<< HEAD
            <div class="selectBox"  [style.display]="selectUserName.length ? 'block' : 'none'" >
                <ul>
                    <li *ngFor="let name of selectUserName" (click)="selectedName(name)">{{name}}</li>
                </ul>
            </div>



<!--
                <div class="form-group">
                    <label for="member_name" class="col-md-4 form-group-label-override required">{{'MEMBER.NAME' | translate}}</label>
                    <label for="member_name" aria-haspopup="true" role="tooltip" [class.invalid]="!isMemberNameValid"
                           class="tooltip tooltip-validation tooltip-sm tooltip-bottom-left"  (mouseleave)="leaveInput()">
 <input clrInput type="text" id="member_name"  [(ngModel)]="member.entity_name"
                       name="member_name"
                       size="20"
                       #memberName="ngModel"
                       required
                       (keyup)='handleValidation()' autocomplete="off">
            <span class="tooltip-content">
              {{ memberTooltip | translate }}
            </span>
            <div class="selectBox"  [style.display]="selectUserName.length ? 'block' : 'none'" >
                <ul>
                    <li *ngFor="let name of selectUserName" (click)="selectedName(name)">{{name}}</li>
                </ul>
            </div>
          </label>
                    <span class="spinner spinner-inline" [hidden]="!checkOnGoing"></span>
                </div>-->
                <!--<div class="form-group">
                    <label class="col-md-4 form-group-label-override">{{'MEMBER.ROLE' | translate}}</label>
                    <div class="radio">
                        <input type="radio" name="member_role" id="checkrads_project_admin" [value]=1 [(ngModel)]="member.role_id">
=======
            <div class="clr-form-control">
                <label class="clr-control-label">{{'MEMBER.ROLE' | translate}}</label>
                <div class="clr-control-container">
                    <clr-radio-wrapper>
                        <input clrRadio type="radio" name="member_role" id="checkrads_project_admin" [value]=1 [(ngModel)]="member.role_id">
>>>>>>> 90afbe94
                        <label for="checkrads_project_admin">{{'MEMBER.PROJECT_ADMIN' | translate}}</label>
                    </clr-radio-wrapper>
                    <clr-radio-wrapper>
                        <input clrRadio type="radio" name="member_role" id="checkrads_project_master" [value]=4 [(ngModel)]="member.role_id">
                        <label for="checkrads_project_master">{{'MEMBER.PROJECT_MASTER' | translate}}</label>
                    </clr-radio-wrapper>
                    <clr-radio-wrapper>
                        <input clrRadio type="radio" name="member_role" id="checkrads_developer" [value]=2 [(ngModel)]="member.role_id">
                        <label for="checkrads_developer">{{'MEMBER.DEVELOPER' | translate}}</label>
                    </clr-radio-wrapper>
                    <clr-radio-wrapper>
                        <input clrRadio type="radio" name="member_role" id="checkrads_guest" [value]=3 [(ngModel)]="member.role_id">
                        <label for="checkrads_guest">{{'MEMBER.GUEST' | translate}}</label>
<<<<<<< HEAD
                    </div>
                </div>-->
=======
                    </clr-radio-wrapper>
                </div>
            </div>
>>>>>>> 90afbe94
        </form>
    </div>
    <div class="modal-footer">
        <button type="button" class="btn btn-outline" (click)="onCancel()">{{'BUTTON.CANCEL' | translate}}</button>
        <button type="button" class="btn btn-primary" [disabled]="!isValid" (click)="onSubmit()">{{'BUTTON.OK' | translate}}</button>
    </div>
</clr-modal><|MERGE_RESOLUTION|>--- conflicted
+++ resolved
@@ -2,20 +2,12 @@
     <h3 class="modal-title">{{'MEMBER.NEW_MEMBER' | translate}}</h3>
     <div class="modal-body">
         <label>{{ 'MEMBER.NEW_USER_INFO' | translate}}</label>
-<<<<<<< HEAD
-
-=======
->>>>>>> 90afbe94
         <form #memberForm="ngForm" class="clr-form clr-form-horizontal">
             <div class="clr-form-control">
                 <label class="required clr-control-label">{{'MEMBER.NAME' | translate}}</label>
                 <div class="clr-control-container" [class.clr-error]="!isMemberNameValid">
                     <div class="clr-input-wrapper">
-<<<<<<< HEAD
-                        <input clrInput type="text" id="member_name"  [(ngModel)]="member.entity_name"
-=======
                         <input class="clr-input" type="text" id="member_name"  [(ngModel)]="member.entity_name"
->>>>>>> 90afbe94
                                name="member_name"
                                size="20"
                                #memberName="ngModel"
@@ -23,62 +15,22 @@
                                (keyup)='handleValidation()' (blur)="leaveInput()" autocomplete="off">
                         <clr-icon class="clr-validate-icon" shape="exclamation-circle"></clr-icon>
                         <span class="spinner spinner-inline" [hidden]="!checkOnGoing"></span>
-<<<<<<< HEAD
-=======
                         <div class="selectBox"  [style.display]="selectUserName.length ? 'block' : 'none'" >
                             <ul>
                                 <li *ngFor="let name of selectUserName" (click)="selectedName(name)">{{name}}</li>
                             </ul>
                         </div>
->>>>>>> 90afbe94
                     </div>
                     <clr-control-error *ngIf="!isMemberNameValid" class="tooltip-content">
                         {{ memberTooltip | translate }}
                     </clr-control-error>
                 </div>
             </div>
-<<<<<<< HEAD
-            <div class="selectBox"  [style.display]="selectUserName.length ? 'block' : 'none'" >
-                <ul>
-                    <li *ngFor="let name of selectUserName" (click)="selectedName(name)">{{name}}</li>
-                </ul>
-            </div>
-
-
-
-<!--
-                <div class="form-group">
-                    <label for="member_name" class="col-md-4 form-group-label-override required">{{'MEMBER.NAME' | translate}}</label>
-                    <label for="member_name" aria-haspopup="true" role="tooltip" [class.invalid]="!isMemberNameValid"
-                           class="tooltip tooltip-validation tooltip-sm tooltip-bottom-left"  (mouseleave)="leaveInput()">
- <input clrInput type="text" id="member_name"  [(ngModel)]="member.entity_name"
-                       name="member_name"
-                       size="20"
-                       #memberName="ngModel"
-                       required
-                       (keyup)='handleValidation()' autocomplete="off">
-            <span class="tooltip-content">
-              {{ memberTooltip | translate }}
-            </span>
-            <div class="selectBox"  [style.display]="selectUserName.length ? 'block' : 'none'" >
-                <ul>
-                    <li *ngFor="let name of selectUserName" (click)="selectedName(name)">{{name}}</li>
-                </ul>
-            </div>
-          </label>
-                    <span class="spinner spinner-inline" [hidden]="!checkOnGoing"></span>
-                </div>-->
-                <!--<div class="form-group">
-                    <label class="col-md-4 form-group-label-override">{{'MEMBER.ROLE' | translate}}</label>
-                    <div class="radio">
-                        <input type="radio" name="member_role" id="checkrads_project_admin" [value]=1 [(ngModel)]="member.role_id">
-=======
             <div class="clr-form-control">
                 <label class="clr-control-label">{{'MEMBER.ROLE' | translate}}</label>
                 <div class="clr-control-container">
                     <clr-radio-wrapper>
                         <input clrRadio type="radio" name="member_role" id="checkrads_project_admin" [value]=1 [(ngModel)]="member.role_id">
->>>>>>> 90afbe94
                         <label for="checkrads_project_admin">{{'MEMBER.PROJECT_ADMIN' | translate}}</label>
                     </clr-radio-wrapper>
                     <clr-radio-wrapper>
@@ -92,14 +44,9 @@
                     <clr-radio-wrapper>
                         <input clrRadio type="radio" name="member_role" id="checkrads_guest" [value]=3 [(ngModel)]="member.role_id">
                         <label for="checkrads_guest">{{'MEMBER.GUEST' | translate}}</label>
-<<<<<<< HEAD
-                    </div>
-                </div>-->
-=======
                     </clr-radio-wrapper>
                 </div>
             </div>
->>>>>>> 90afbe94
         </form>
     </div>
     <div class="modal-footer">
