<form #projectPolicyForm="ngForm" class="clr-form clr-form-horizontal">
    <section class="form-block">

        <clr-checkbox-container id="clr-wrapper-public">
            <label>{{ 'PROJECT_CONFIG.REGISTRY' | translate }}</label>
            <clr-checkbox-wrapper>
                <input type="checkbox" id="clr-checkbox-wrapper-public" clrCheckbox [(ngModel)]="projectPolicy.Public"
                    name="public" [disabled]="!hasChangeConfigRole" />
                <label>{{ 'PROJECT_CONFIG.PUBLIC_TOGGLE' | translate }}</label>
            </clr-checkbox-wrapper>
            <clr-control-helper class="config-subtext"> {{ 'PROJECT_CONFIG.PUBLIC_POLICY' | translate }}
            </clr-control-helper>
        </clr-checkbox-container>
<<<<<<< HEAD
=======


>>>>>>> 33bda87a
        <clr-checkbox-container *ngIf="withNotary || withClair">
            <label><span *ngIf="withNotary">{{ 'PROJECT_CONFIG.SECURITY' | translate }}</span></label>
            <clr-checkbox-wrapper *ngIf="withNotary">
                <input type="checkbox" clrCheckbox [(ngModel)]="projectPolicy.ContentTrust" name="content-trust"
                    [disabled]="!hasChangeConfigRole" />
                <label>{{ 'PROJECT_CONFIG.CONTENT_TRUST_TOGGLE' | translate }}</label>
            </clr-checkbox-wrapper>
            <clr-control-helper class="config-subtext"> {{ 'PROJECT_CONFIG.CONTENT_TRUST_POLCIY' | translate }}
            </clr-control-helper>
        </clr-checkbox-container>
        <clr-checkbox-container id="prevent-vulenrability-image" *ngIf="withNotary || withClair">
            <label><span *ngIf="!withNotary">{{ 'PROJECT_CONFIG.SECURITY' | translate }}</span></label>
            <clr-checkbox-wrapper *ngIf="withClair">
                <input type="checkbox" clrCheckbox [(ngModel)]="projectPolicy.PreventVulImg"
                    name="prevent-vulenrability-image-input" [disabled]="!hasChangeConfigRole" />
                <label>{{ 'PROJECT_CONFIG.PREVENT_VULNERABLE_TOGGLE' | translate }}</label>
            </clr-checkbox-wrapper>
            <clr-control-helper class="config-subtext">
                <div class="chk-explain">
                    <label class="config-subtext">
                        <div id="severity-blk">
                            <div>{{ 'PROJECT_CONFIG.PREVENT_VULNERABLE_1' | translate }}</div>
                            <div class="clr-select-wrapper">
                                <select id="severity" name="severity" class="clr-select"
                                    [(ngModel)]="projectPolicy.PreventVulImgSeverity"
                                    [disabled]="!projectPolicy.PreventVulImg">
                                    <option *ngFor='let s of severityOptions' [ngValue]="s.severity">
                                        {{ s.severityLevel | translate }}</option>
                                </select>
                            </div>
                            <div> {{ 'PROJECT_CONFIG.PREVENT_VULNERABLE_2' | translate }} </div>
                        </div>
                    </label>
                </div>
<<<<<<< HEAD
            </clr-control-helper>
        </clr-checkbox-container>
=======

            </clr-control-helper>
        </clr-checkbox-container>

>>>>>>> 33bda87a
        <clr-checkbox-container *ngIf="withClair">
            <label>{{ 'PROJECT_CONFIG.SCAN' | translate }}</label>
            <clr-checkbox-wrapper id="scan-image-on-push-wrapper">
                <input type="checkbox" clrCheckbox [(ngModel)]="projectPolicy.ScanImgOnPush"
<<<<<<< HEAD
                    [disabled]="!hasChangeConfigRole" name="scan-image-on-push" />
=======
                [disabled]="!hasChangeConfigRole" name="scan-image-on-push" />
>>>>>>> 33bda87a
                <label>{{ 'PROJECT_CONFIG.AUTOSCAN_TOGGLE' | translate }}</label>
            </clr-checkbox-wrapper>
            <clr-control-helper class="config-subtext"> {{ 'PROJECT_CONFIG.AUTOSCAN_POLICY' | translate }}
            </clr-control-helper>
        </clr-checkbox-container>
        <div class="clr-form-control" *ngIf="withClair">
            <label for="systemWhitelist" class="clr-control-label">{{'CVE_WHITELIST.CVE_WHITELIST'|translate}}</label>
            <div class="w-100 clr-control-container">
                <div class="config-subtext">
                    <div class="mt-05">
                        <span>{{'CVE_WHITELIST.PRO_WHITELIST_EXPLAIN'|translate}}</span>
                    </div>
                    <div class="mt-05">
                        <span>{{'CVE_WHITELIST.PRO_OR_SYS'|translate}}</span>
                    </div>
                    <div class="mt-05">
                        <span>{{'CVE_WHITELIST.MERGE_INTO'|translate}}</span>
                    </div>
<<<<<<< HEAD
                    <div *ngIf="hasExpired" class="mt-05">
=======
                    <div *ngIf="hasExpired"  class="mt-05">
>>>>>>> 33bda87a
                        <span *ngIf="isUseSystemWhitelist()"
                            class="label label-warning">{{'CVE_WHITELIST.WARNING_SYS'|translate}}</span>
                        <span *ngIf="!isUseSystemWhitelist()"
                            class="label label-warning">{{'CVE_WHITELIST.WARNING_PRO'|translate}}</span>
                    </div>
                </div>
                <clr-radio-container clrInline>
                    <clr-radio-wrapper>
<<<<<<< HEAD
                        <input id="use-system" [disabled]="!hasChangeConfigRole" type="radio" clrRadio
=======
                        <input [disabled]="!hasChangeConfigRole" type="radio" clrRadio
>>>>>>> 33bda87a
                            name="systemWhitelistOrProjectWhitelist" required value="true"
                            [(ngModel)]="systemWhitelistOrProjectWhitelist" />
                        <label>{{'CVE_WHITELIST.SYS_WHITELIST'|translate}}</label>
                    </clr-radio-wrapper>
                    <clr-radio-wrapper>
<<<<<<< HEAD
                        <input id="use-project" [disabled]="!hasChangeConfigRole" type="radio" clrRadio
=======
                        <input [disabled]="!hasChangeConfigRole" type="radio" clrRadio
>>>>>>> 33bda87a
                            name="systemWhitelistOrProjectWhitelist" required value="false"
                            [(ngModel)]="systemWhitelistOrProjectWhitelist" />
                        <label>{{'CVE_WHITELIST.PRO_WHITELIST'|translate}}</label>
                    </clr-radio-wrapper>
                </clr-radio-container>
                <div class="clr-row width-70per">
                    <div class="clr-col position-relative col-flex-grow-0 ">
                        <div>
<<<<<<< HEAD
                            <button id="show-add-modal" [disabled]="isUseSystemWhitelist() || !hasChangeConfigRole"
                                (click)="showAddModal=!showAddModal"
                                class="btn btn-link">{{'CVE_WHITELIST.ADD'|translate}}</button>
                            <button id="add-system" [disabled]="isUseSystemWhitelist() || !hasChangeConfigRole"
                                (click)="addSystem()"
=======
                            <button [disabled]="isUseSystemWhitelist() || !hasChangeConfigRole"
                                (click)="showAddModal=!showAddModal"
                                class="btn btn-link">{{'CVE_WHITELIST.ADD'|translate}}</button>
                            <button [disabled]="isUseSystemWhitelist() || !hasChangeConfigRole" (click)="addSystem()"
>>>>>>> 33bda87a
                                class="btn btn-link ml-1">{{'CVE_WHITELIST.ADD_SYSTEM'|translate}}</button>
                        </div>
                        <div class="add-modal" *ngIf="showAddModal && !isUseSystemWhitelist()">
                            <clr-icon (click)="showAddModal=false" class="float-lg-right margin-top-4"
                                shape="window-close"></clr-icon>
                            <div>
                                <clr-textarea-container class="flex-direction-column">
                                    <label>{{'CVE_WHITELIST.ENTER'|translate}}</label>
<<<<<<< HEAD
                                    <textarea id="whitelist-textarea" class="w-100" clrTextarea [(ngModel)]="cveIds"
                                        name="cveIds"></textarea>
=======
                                    <textarea class="w-100" clrTextarea [(ngModel)]="cveIds" name="cveIds"></textarea>
>>>>>>> 33bda87a
                                    <clr-control-helper>{{'CVE_WHITELIST.HELP'|translate}}</clr-control-helper>
                                </clr-textarea-container>
                            </div>
                            <div>
<<<<<<< HEAD
                                <button id="add-to-whitelist" [disabled]="isDisabled()"
                                    (click)="addToProjectWhitelist()"
=======
                                <button [disabled]="isDisabled()" (click)="addToProjectWhitelist()"
>>>>>>> 33bda87a
                                    class="btn btn-link">{{'CVE_WHITELIST.ADD'|translate}}</button>
                            </div>
                        </div>
                        <ul class="whitelist-window" *ngIf="isUseSystemWhitelist()">
                            <li *ngIf="systemWhitelist?.items?.length<1" class="none">{{'CVE_WHITELIST.NONE'|translate}}
                            </li>
                            <li *ngFor="let item of systemWhitelist?.items">
                                <span class="hand" (click)="goToDetail(item.cve_id)">{{item.cve_id}}</span>
                            </li>
                        </ul>
                        <ul class="whitelist-window" *ngIf="!isUseSystemWhitelist()">
                            <li class="none" *ngIf="projectWhitelist?.items?.length<1">
                                {{'CVE_WHITELIST.NONE'|translate}}</li>
                            <li *ngFor="let item of projectWhitelist?.items;let i = index;">
                                <span class="hand" (click)="goToDetail(item.cve_id)">{{item.cve_id}}</span>
                                <clr-icon (click)="deleteItem(i)" class="float-lg-right margin-top-4"
                                    shape="times-circle"></clr-icon>
                            </li>
                        </ul>
                    </div>
                    <div class="clr-col padding-top-8 ">
                        <div class="clr-row expire-data">
<<<<<<< HEAD
                            <label for="expires"
                                class="bottom-line clr-col-4">{{'CVE_WHITELIST.EXPIRES_AT'|translate}}</label>
=======
                            <label for="expires" class="bottom-line clr-col-4">{{'CVE_WHITELIST.EXPIRES_AT'|translate}}</label>
>>>>>>> 33bda87a
                            <div class="underline">
                                <input #dateSystemInput readonly type="date" [(clrDate)]="systemExpiresDate">
                                <input [disabled]="!hasChangeConfigRole" *ngIf="!isUseSystemWhitelist()" #dateInput
                                    placeholder="{{'CVE_WHITELIST.NEVER_EXPIRES'|translate}}" readonly type="date"
                                    [(clrDate)]="expiresDate" newFormLayout="true">
                                <input clrInput [disabled]="!hasChangeConfigRole" *ngIf="isUseSystemWhitelist()"
                                    placeholder="{{'CVE_WHITELIST.NEVER_EXPIRES'|translate}}" readonly type="text"
                                    value="{{systemExpiresDateString}}">
                            </div>
                        </div>
                        <div class="clr-row">
                            <label for="expires" class="clr-col-4"></label>
                            <clr-checkbox-wrapper>
                                <input [disabled]="isUseSystemWhitelist() || !hasChangeConfigRole"
                                    [checked]="neverExpires" [(ngModel)]="neverExpires" type="checkbox" clrCheckbox
                                    name="neverExpires" id="neverExpires" />
                                <label>
                                    {{'CVE_WHITELIST.NEVER_EXPIRES'|translate}}
                                </label>
                            </clr-checkbox-wrapper>
                        </div>
                    </div>
                </div>

            </div>
        </div>
        <button type="button" class="btn btn-primary" (click)="save()"
            [disabled]="((!isValid() || !hasChanges()) && !hasWhitelistChanged) || !hasChangeConfigRole">{{'BUTTON.SAVE'
            | translate}}</button>
        <button type="button" class="btn btn-outline" (click)="cancel()"
            [disabled]="((!isValid() || !hasChanges()) && !hasWhitelistChanged) || !hasChangeConfigRole">{{'BUTTON.CANCEL'
            | translate}}</button>
        <confirmation-dialog #cfgConfirmationDialog (confirmAction)="confirmCancel($event)"></confirmation-dialog>
    </section>
</form><|MERGE_RESOLUTION|>--- conflicted
+++ resolved
@@ -1,6 +1,5 @@
 <form #projectPolicyForm="ngForm" class="clr-form clr-form-horizontal">
     <section class="form-block">
-
         <clr-checkbox-container id="clr-wrapper-public">
             <label>{{ 'PROJECT_CONFIG.REGISTRY' | translate }}</label>
             <clr-checkbox-wrapper>
@@ -11,11 +10,6 @@
             <clr-control-helper class="config-subtext"> {{ 'PROJECT_CONFIG.PUBLIC_POLICY' | translate }}
             </clr-control-helper>
         </clr-checkbox-container>
-<<<<<<< HEAD
-=======
-
-
->>>>>>> 33bda87a
         <clr-checkbox-container *ngIf="withNotary || withClair">
             <label><span *ngIf="withNotary">{{ 'PROJECT_CONFIG.SECURITY' | translate }}</span></label>
             <clr-checkbox-wrapper *ngIf="withNotary">
@@ -50,24 +44,13 @@
                         </div>
                     </label>
                 </div>
-<<<<<<< HEAD
             </clr-control-helper>
         </clr-checkbox-container>
-=======
-
-            </clr-control-helper>
-        </clr-checkbox-container>
-
->>>>>>> 33bda87a
         <clr-checkbox-container *ngIf="withClair">
             <label>{{ 'PROJECT_CONFIG.SCAN' | translate }}</label>
             <clr-checkbox-wrapper id="scan-image-on-push-wrapper">
                 <input type="checkbox" clrCheckbox [(ngModel)]="projectPolicy.ScanImgOnPush"
-<<<<<<< HEAD
                     [disabled]="!hasChangeConfigRole" name="scan-image-on-push" />
-=======
-                [disabled]="!hasChangeConfigRole" name="scan-image-on-push" />
->>>>>>> 33bda87a
                 <label>{{ 'PROJECT_CONFIG.AUTOSCAN_TOGGLE' | translate }}</label>
             </clr-checkbox-wrapper>
             <clr-control-helper class="config-subtext"> {{ 'PROJECT_CONFIG.AUTOSCAN_POLICY' | translate }}
@@ -86,11 +69,7 @@
                     <div class="mt-05">
                         <span>{{'CVE_WHITELIST.MERGE_INTO'|translate}}</span>
                     </div>
-<<<<<<< HEAD
                     <div *ngIf="hasExpired" class="mt-05">
-=======
-                    <div *ngIf="hasExpired"  class="mt-05">
->>>>>>> 33bda87a
                         <span *ngIf="isUseSystemWhitelist()"
                             class="label label-warning">{{'CVE_WHITELIST.WARNING_SYS'|translate}}</span>
                         <span *ngIf="!isUseSystemWhitelist()"
@@ -99,21 +78,13 @@
                 </div>
                 <clr-radio-container clrInline>
                     <clr-radio-wrapper>
-<<<<<<< HEAD
                         <input id="use-system" [disabled]="!hasChangeConfigRole" type="radio" clrRadio
-=======
-                        <input [disabled]="!hasChangeConfigRole" type="radio" clrRadio
->>>>>>> 33bda87a
                             name="systemWhitelistOrProjectWhitelist" required value="true"
                             [(ngModel)]="systemWhitelistOrProjectWhitelist" />
                         <label>{{'CVE_WHITELIST.SYS_WHITELIST'|translate}}</label>
                     </clr-radio-wrapper>
                     <clr-radio-wrapper>
-<<<<<<< HEAD
                         <input id="use-project" [disabled]="!hasChangeConfigRole" type="radio" clrRadio
-=======
-                        <input [disabled]="!hasChangeConfigRole" type="radio" clrRadio
->>>>>>> 33bda87a
                             name="systemWhitelistOrProjectWhitelist" required value="false"
                             [(ngModel)]="systemWhitelistOrProjectWhitelist" />
                         <label>{{'CVE_WHITELIST.PRO_WHITELIST'|translate}}</label>
@@ -122,18 +93,11 @@
                 <div class="clr-row width-70per">
                     <div class="clr-col position-relative col-flex-grow-0 ">
                         <div>
-<<<<<<< HEAD
                             <button id="show-add-modal" [disabled]="isUseSystemWhitelist() || !hasChangeConfigRole"
                                 (click)="showAddModal=!showAddModal"
                                 class="btn btn-link">{{'CVE_WHITELIST.ADD'|translate}}</button>
                             <button id="add-system" [disabled]="isUseSystemWhitelist() || !hasChangeConfigRole"
                                 (click)="addSystem()"
-=======
-                            <button [disabled]="isUseSystemWhitelist() || !hasChangeConfigRole"
-                                (click)="showAddModal=!showAddModal"
-                                class="btn btn-link">{{'CVE_WHITELIST.ADD'|translate}}</button>
-                            <button [disabled]="isUseSystemWhitelist() || !hasChangeConfigRole" (click)="addSystem()"
->>>>>>> 33bda87a
                                 class="btn btn-link ml-1">{{'CVE_WHITELIST.ADD_SYSTEM'|translate}}</button>
                         </div>
                         <div class="add-modal" *ngIf="showAddModal && !isUseSystemWhitelist()">
@@ -142,22 +106,14 @@
                             <div>
                                 <clr-textarea-container class="flex-direction-column">
                                     <label>{{'CVE_WHITELIST.ENTER'|translate}}</label>
-<<<<<<< HEAD
                                     <textarea id="whitelist-textarea" class="w-100" clrTextarea [(ngModel)]="cveIds"
                                         name="cveIds"></textarea>
-=======
-                                    <textarea class="w-100" clrTextarea [(ngModel)]="cveIds" name="cveIds"></textarea>
->>>>>>> 33bda87a
                                     <clr-control-helper>{{'CVE_WHITELIST.HELP'|translate}}</clr-control-helper>
                                 </clr-textarea-container>
                             </div>
                             <div>
-<<<<<<< HEAD
                                 <button id="add-to-whitelist" [disabled]="isDisabled()"
                                     (click)="addToProjectWhitelist()"
-=======
-                                <button [disabled]="isDisabled()" (click)="addToProjectWhitelist()"
->>>>>>> 33bda87a
                                     class="btn btn-link">{{'CVE_WHITELIST.ADD'|translate}}</button>
                             </div>
                         </div>
@@ -180,12 +136,8 @@
                     </div>
                     <div class="clr-col padding-top-8 ">
                         <div class="clr-row expire-data">
-<<<<<<< HEAD
                             <label for="expires"
                                 class="bottom-line clr-col-4">{{'CVE_WHITELIST.EXPIRES_AT'|translate}}</label>
-=======
-                            <label for="expires" class="bottom-line clr-col-4">{{'CVE_WHITELIST.EXPIRES_AT'|translate}}</label>
->>>>>>> 33bda87a
                             <div class="underline">
                                 <input #dateSystemInput readonly type="date" [(clrDate)]="systemExpiresDate">
                                 <input [disabled]="!hasChangeConfigRole" *ngIf="!isUseSystemWhitelist()" #dateInput
@@ -209,7 +161,6 @@
                         </div>
                     </div>
                 </div>
-
             </div>
         </div>
         <button type="button" class="btn btn-primary" (click)="save()"
