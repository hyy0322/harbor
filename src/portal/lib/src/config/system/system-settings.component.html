--- conflicted
+++ resolved
@@ -77,15 +77,9 @@
             <label for="systemWhitelist"
                 class="clr-control-label">{{'CVE_WHITELIST.DEPLOYMENT_SECURITY'|translate}}</label>
             <div class="form-content">
-<<<<<<< HEAD
-                <div>
-                    <div>
-                        <span class="title">{{'CVE_WHITELIST.CVE_WHITELIST'|translate}}</span>
-=======
                 <div class="font-size-13">
                     <div class="mt-05">
                         <span class="title font-size-13">{{'CVE_WHITELIST.CVE_WHITELIST'|translate}}</span>
->>>>>>> 90afbe94
                     </div>
                     <div class="mt-05">
                         <span>{{'CVE_WHITELIST.SYS_WHITELIST_EXPLAIN'|translate}}</span>
