--- conflicted
+++ resolved
@@ -22,15 +22,10 @@
   Output
 } from "@angular/core";
 import { Filter, ReplicationRule, Endpoint, Label } from "../service/interface";
-import { Subject ,  Subscription } from "rxjs";
-import {debounceTime, distinctUntilChanged} from "rxjs/operators";
-<<<<<<< HEAD
+import { Subject, Subscription } from "rxjs";
+import { debounceTime, distinctUntilChanged } from "rxjs/operators";
 import { FormArray, FormBuilder, FormGroup, Validators, FormControl } from "@angular/forms";
-import { clone, compareValue, isEmptyObject, toPromise } from "../utils";
-=======
-import { FormArray, FormBuilder, FormGroup, Validators } from "@angular/forms";
 import { clone, compareValue, isEmptyObject } from "../utils";
->>>>>>> 204c139d
 import { InlineAlertComponent } from "../inline-alert/inline-alert.component";
 import { ReplicationService } from "../service/replication.service";
 import { ErrorHandler } from "../error-handler/error-handler";
@@ -148,28 +143,15 @@
       this.filterSelect = ["type", "repository", "tag"];
     }
 
-<<<<<<< HEAD
-    toPromise<Endpoint[]>(this.endpointService.getEndpoints())
-      .then(endPoints => {
-        this.targetList = endPoints || [];
-        this.sourceList = endPoints || [];
-      })
-      .catch((error: any) => this.errorHandler.error(error));
-
-=======
-    this.endpointService.getEndpoints()
-      .subscribe(targets => {
-        this.targetList = targets || [];
-      }, (error: any) => this.errorHandler.error(error));
-
-    if (!this.projectId) {
-      this.proService.listProjects("", undefined)
-        .subscribe(targets => {
-          this.projectList = targets || [];
-        }, error => this.errorHandler.error(error));
-    }
-
->>>>>>> 204c139d
+
+    this.endpointService.getEndpoints().subscribe(endPoints => {
+      this.targetList = endPoints || [];
+      this.sourceList = endPoints || [];
+    }, error => {
+      this.errorHandler.error(error);
+    });
+
+
     this.nameChecker
       .pipe(debounceTime(300))
       .pipe(distinctUntilChanged())
@@ -179,7 +161,7 @@
           this.isRuleNameValid = cont.valid;
           if (this.isRuleNameValid) {
             this.inNameChecking = true;
-              this.repService.getReplicationRules(0, ruleName)
+            this.repService.getReplicationRules(0, ruleName)
               .subscribe(response => {
                 if (response.some(rule => rule.name === ruleName)) {
                   this.ruleNameTooltip = "TOOLTIP.RULE_USER_EXISTING";
@@ -196,8 +178,8 @@
       });
   }
 
-<<<<<<< HEAD
-  sourceChange($event): void  {
+
+  sourceChange($event): void {
     if ($event && $event.target) {
       if ($event.target["value"] === "-1") {
         this.noSelectedEndpoint = true;
@@ -208,7 +190,7 @@
       );
       this.noSelectedEndpoint = false;
     }
-=======
+
     this.proNameChecker
       .pipe(debounceTime(500))
       .pipe(distinctUntilChanged())
@@ -240,7 +222,6 @@
             this.noSelectedProject = true;
           });
       });
->>>>>>> 204c139d
   }
 
   ngOnDestroy(): void {
@@ -291,7 +272,7 @@
       trigger: {
         kind: this.triggerNames[0],
         schedule_param: {
-         cron: ""
+          cron: ""
         }
       },
       deletion: false
