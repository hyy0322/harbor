--- conflicted
+++ resolved
@@ -67,16 +67,11 @@
     }
 
     public doFilter(terms: string): void {
-<<<<<<< HEAD
-        // if (!terms) {
-        //     return;
-        // }
-=======
+
         // allow search by null characters
         if (terms === undefined || terms === null) {
             return;
         }
->>>>>>> 2194834b
         this.currentTerm = terms.trim();
         // Trigger data loading and start from first page
         this.loading = true;
