--- conflicted
+++ resolved
@@ -9,20 +9,13 @@
 import { ListRepositoryComponent } from './list-repository.component';
 import { Repository } from '../service/interface';
 
-<<<<<<< HEAD
 import { SERVICE_CONFIG, IServiceConfig } from '../service.config';
-
-describe('ListRepositoryComponent (inline template)', () => {
-
-=======
 
 class RouterStub {
   navigateByUrl(url: string) { return url; }
 }
 
-describe('ListRepositoryComponent (inline template)', ()=> {
-  
->>>>>>> c099ccf0
+describe('ListRepositoryComponent (inline template)', () => {
   let comp: ListRepositoryComponent;
   let fixture: ComponentFixture<ListRepositoryComponent>;
 
@@ -56,13 +49,10 @@
         ListRepositoryComponent,
         ConfirmationDialogComponent
       ],
-<<<<<<< HEAD
-      providers: [{ provide: SERVICE_CONFIG, useValue: {} }]
-=======
       providers: [
-        { provide: Router, useClass: RouterStub }
+        { provide: Router, useClass: RouterStub },
+        { provide: SERVICE_CONFIG, useValue: {} }
       ]
->>>>>>> c099ccf0
     });
   }));
 
