--- conflicted
+++ resolved
@@ -15,17 +15,10 @@
 package runner
 
 import (
-<<<<<<< HEAD
-	"github.com/goharbor/harbor/src/jobservice/job/impl"
-	"runtime"
-
-	"fmt"
-=======
 	"fmt"
 	"runtime"
 	"time"
 
->>>>>>> 371a306d
 	"github.com/gocraft/work"
 	"github.com/goharbor/harbor/src/jobservice/env"
 	"github.com/goharbor/harbor/src/jobservice/job"
@@ -34,7 +27,6 @@
 	"github.com/goharbor/harbor/src/jobservice/logger"
 	"github.com/goharbor/harbor/src/jobservice/period"
 	"github.com/pkg/errors"
-	"time"
 )
 
 // RedisJob is a job wrapper to wrap the job.Interface to the style which can be recognized by the redis worker.
@@ -96,11 +88,38 @@
 		return
 	}
 
-	if job.RunningStatus.Compare(job.Status(tracker.Job().Info.Status)) <= 0 {
+	// Do operation based on the job status
+	jStatus := job.Status(tracker.Job().Info.Status)
+	switch jStatus {
+	case job.PendingStatus, job.ScheduledStatus:
+		// do nothing now
+		break
+	case job.StoppedStatus:
 		// Probably jobs has been stopped by directly mark status to stopped.
 		// Directly exit and no retry
 		markStopped = bp(true)
 		return nil
+	case job.ErrorStatus:
+		if j.FailedAt > 0 && j.Fails > 0 {
+			// Retry job
+			// Reset job info
+			if er := tracker.Reset(); er != nil {
+				// Log error and return the original error if existing
+				er = errors.Wrap(er, fmt.Sprintf("retrying job %s:%s failed", j.Name, j.ID))
+				logger.Error(er)
+
+				if len(j.LastErr) > 0 {
+					return errors.New(j.LastErr)
+				}
+
+				return err
+			}
+
+			logger.Infof("|*_*| Retrying job %s:%s, revision: %d", j.Name, j.ID, tracker.Job().Info.Revision)
+		}
+		break
+	default:
+		return errors.Errorf("mismatch status for running job: expected <%s <> got %s", job.RunningStatus.String(), jStatus.String())
 	}
 
 	// Defer to switch status
