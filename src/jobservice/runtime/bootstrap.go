// Copyright Project Harbor Authors
//
// Licensed under the Apache License, Version 2.0 (the "License");
// you may not use this file except in compliance with the License.
// You may obtain a copy of the License at
//
//    http://www.apache.org/licenses/LICENSE-2.0
//
// Unless required by applicable law or agreed to in writing, software
// distributed under the License is distributed on an "AS IS" BASIS,
// WITHOUT WARRANTIES OR CONDITIONS OF ANY KIND, either express or implied.
// See the License for the specific language governing permissions and
// limitations under the License.

package runtime

import (
	"context"
	"fmt"
	"os"
	"os/signal"
	"sync"
	"syscall"
	"time"

	"github.com/goharbor/harbor/src/pkg/scheduler"

	"github.com/goharbor/harbor/src/jobservice/api"
	"github.com/goharbor/harbor/src/jobservice/common/utils"
	"github.com/goharbor/harbor/src/jobservice/config"
	"github.com/goharbor/harbor/src/jobservice/core"
	"github.com/goharbor/harbor/src/jobservice/env"
	"github.com/goharbor/harbor/src/jobservice/hook"
	"github.com/goharbor/harbor/src/jobservice/job"
	"github.com/goharbor/harbor/src/jobservice/job/impl/gc"
	"github.com/goharbor/harbor/src/jobservice/job/impl/replication"
	"github.com/goharbor/harbor/src/jobservice/job/impl/sample"
	"github.com/goharbor/harbor/src/jobservice/job/impl/scan"
	"github.com/goharbor/harbor/src/jobservice/lcm"
	"github.com/goharbor/harbor/src/jobservice/logger"
	"github.com/goharbor/harbor/src/jobservice/mgt"
	"github.com/goharbor/harbor/src/jobservice/migration"
	"github.com/goharbor/harbor/src/jobservice/worker"
	"github.com/goharbor/harbor/src/jobservice/worker/cworker"
	"github.com/goharbor/harbor/src/pkg/retention"
	"github.com/gomodule/redigo/redis"
	"github.com/pkg/errors"
)

const (
	dialConnectionTimeout = 30 * time.Second
	healthCheckPeriod     = time.Minute
	dialReadTimeout       = healthCheckPeriod + 10*time.Second
	dialWriteTimeout      = 10 * time.Second
)

// JobService ...
var JobService = &Bootstrap{}

// Bootstrap is coordinating process to help load and start the other components to serve.
type Bootstrap struct {
	jobConextInitializer job.ContextInitializer
}

// SetJobContextInitializer set the job context initializer
func (bs *Bootstrap) SetJobContextInitializer(initializer job.ContextInitializer) {
	if initializer != nil {
		bs.jobConextInitializer = initializer
	}
}

// LoadAndRun will load configurations, initialize components and then start the related process to serve requests.
// Return error if meet any problems.
func (bs *Bootstrap) LoadAndRun(ctx context.Context, cancel context.CancelFunc) (err error) {
	rootContext := &env.Context{
		SystemContext: ctx,
		WG:            &sync.WaitGroup{},
		ErrorChan:     make(chan error, 5), // with 5 buffers
	}

	// Build specified job context
	if bs.jobConextInitializer != nil {
		rootContext.JobContext, err = bs.jobConextInitializer(ctx)
		if err != nil {
			return errors.Errorf("initialize job context error: %s", err)
		}
	}

	// Alliance to config
	cfg := config.DefaultConfig

	var (
		backendWorker worker.Interface
		manager       mgt.Manager
	)
	if cfg.PoolConfig.Backend == config.JobServicePoolBackendRedis {
		// Number of workers
		workerNum := cfg.PoolConfig.WorkerCount
		// Add {} to namespace to void slot issue
		namespace := fmt.Sprintf("{%s}", cfg.PoolConfig.RedisPoolCfg.Namespace)
		// Get redis connection pool
		redisPool := bs.getRedisPool(cfg.PoolConfig.RedisPoolCfg.RedisURL)

		// Do data migration if necessary
		rdbMigrator := migration.New(redisPool, namespace)
		rdbMigrator.Register(migration.PolicyMigratorFactory)
		if err := rdbMigrator.Migrate(); err != nil {
			// Just logged, should not block the starting process
			logger.Error(err)
		}

		// Create stats manager
		manager = mgt.NewManager(ctx, namespace, redisPool)
		// Create hook agent, it's a singleton object
		hookAgent := hook.NewAgent(rootContext, namespace, redisPool)
		hookCallback := func(URL string, change *job.StatusChange) error {
			msg := fmt.Sprintf("status change: job=%s, status=%s", change.JobID, change.Status)
			if !utils.IsEmptyStr(change.CheckIn) {
				msg = fmt.Sprintf("%s, check_in=%s", msg, change.CheckIn)
			}

			evt := &hook.Event{
				URL:       URL,
				Timestamp: time.Now().Unix(),
				Data:      change,
				Message:   msg,
			}

			return hookAgent.Trigger(evt)
		}

		// Create job life cycle management controller
		lcmCtl := lcm.NewController(rootContext, namespace, redisPool, hookCallback)

		// Start the backend worker
		backendWorker, err = bs.loadAndRunRedisWorkerPool(
			rootContext,
			namespace,
			workerNum,
			redisPool,
			lcmCtl,
		)
		if err != nil {
			return errors.Errorf("load and run worker error: %s", err)
		}

		// Run daemon process of life cycle controller
		// Ignore returned error
		if err = lcmCtl.Serve(); err != nil {
			return errors.Errorf("start life cycle controller error: %s", err)
		}

		// Start agent
		// Non blocking call
		hookAgent.Attach(lcmCtl)
		if err = hookAgent.Serve(); err != nil {
			return errors.Errorf("start hook agent error: %s", err)
		}
	} else {
		return errors.Errorf("worker backend '%s' is not supported", cfg.PoolConfig.Backend)
	}

	// Initialize controller
	ctl := core.NewController(backendWorker, manager)
	// Start the API server
	apiServer := bs.createAPIServer(ctx, cfg, ctl)

	// Listen to the system signals
	sig := make(chan os.Signal, 1)
	signal.Notify(sig, os.Interrupt, syscall.SIGTERM, os.Kill)
	terminated := false
	go func(errChan chan error) {
		defer func() {
			// Gracefully shutdown
			// Error happened here should not override the outside error
			if er := apiServer.Stop(); er != nil {
				logger.Error(er)
			}
			// Notify others who're listening to the system context
			cancel()
		}()

		select {
		case <-sig:
			terminated = true
			return
		case err = <-errChan:
			return
		}
	}(rootContext.ErrorChan)

	node := ctx.Value(utils.NodeID)
	// Blocking here
	logger.Infof("API server is serving at %d with [%s] mode at node [%s]", cfg.Port, cfg.Protocol, node)
	if er := apiServer.Start(); er != nil {
		if !terminated {
			// Tell the listening goroutine
			rootContext.ErrorChan <- er
		}
	} else {
		// In case
		sig <- os.Interrupt
	}

	// Wait everyone exit
	rootContext.WG.Wait()

	return
}

// Load and run the API server.
func (bs *Bootstrap) createAPIServer(ctx context.Context, cfg *config.Configuration, ctl core.Interface) *api.Server {
	// Initialized API server
	authProvider := &api.SecretAuthenticator{}
	handler := api.NewDefaultHandler(ctl)
	router := api.NewBaseRouter(handler, authProvider)
	serverConfig := api.ServerConfig{
		Protocol: cfg.Protocol,
		Port:     cfg.Port,
	}
	if cfg.HTTPSConfig != nil {
		serverConfig.Cert = cfg.HTTPSConfig.Cert
		serverConfig.Key = cfg.HTTPSConfig.Key
	}

	return api.NewServer(ctx, router, serverConfig)
}

// Load and run the worker worker
func (bs *Bootstrap) loadAndRunRedisWorkerPool(
	ctx *env.Context,
	ns string,
	workers uint,
	redisPool *redis.Pool,
	lcmCtl lcm.Controller,
) (worker.Interface, error) {
	redisWorker := cworker.NewWorker(ctx, ns, workers, redisPool, lcmCtl)
	// Register jobs here
	if err := redisWorker.RegisterJobs(
		map[string]interface{}{
			// Only for debugging and testing purpose
			job.SampleJob: (*sample.Job)(nil),
			// Functional jobs
<<<<<<< HEAD
			job.ImageScanJob:           (*scan.ClairJob)(nil),
			job.ImageScanAllJob:        (*scan.All)(nil),
			job.ImageGC:                (*gc.GarbageCollector)(nil),
			job.Replication:            (*replication.Replication)(nil),
			job.ReplicationScheduler:   (*replication.Scheduler)(nil),
			job.Retention:              (*retention.Job)(nil),
			scheduler.JobNameScheduler: (*scheduler.PeriodicJob)(nil),
=======
			job.ImageScanJob:         (*scan.ClairJob)(nil),
			job.ImageScanAllJob:      (*scan.All)(nil),
			job.ImageGC:              (*gc.GarbageCollector)(nil),
			job.Replication:          (*replication.Replication)(nil),
			job.ReplicationScheduler: (*replication.Scheduler)(nil),
			job.Retention:            (*retention.Job)(nil),
			job.RetentionDel:         (*retention.DelRepoJob)(nil),
>>>>>>> 3ca5116a
		}); err != nil {
		// exit
		return nil, err
	}

	if err := redisWorker.Start(); err != nil {
		return nil, err
	}

	return redisWorker, nil
}

// Get a redis connection pool
func (bs *Bootstrap) getRedisPool(redisURL string) *redis.Pool {
	return &redis.Pool{
		MaxActive: 6,
		MaxIdle:   6,
		Wait:      true,
		Dial: func() (redis.Conn, error) {
			return redis.DialURL(
				redisURL,
				redis.DialConnectTimeout(dialConnectionTimeout),
				redis.DialReadTimeout(dialReadTimeout),
				redis.DialWriteTimeout(dialWriteTimeout),
			)
		},
		TestOnBorrow: func(c redis.Conn, t time.Time) error {
			if time.Since(t) < time.Minute {
				return nil
			}

			_, err := c.Do("PING")
			return err
		},
	}
}<|MERGE_RESOLUTION|>--- conflicted
+++ resolved
@@ -241,23 +241,14 @@
 			// Only for debugging and testing purpose
 			job.SampleJob: (*sample.Job)(nil),
 			// Functional jobs
-<<<<<<< HEAD
 			job.ImageScanJob:           (*scan.ClairJob)(nil),
 			job.ImageScanAllJob:        (*scan.All)(nil),
 			job.ImageGC:                (*gc.GarbageCollector)(nil),
 			job.Replication:            (*replication.Replication)(nil),
 			job.ReplicationScheduler:   (*replication.Scheduler)(nil),
 			job.Retention:              (*retention.Job)(nil),
+			job.RetentionDel:           (*retention.DelRepoJob)(nil),
 			scheduler.JobNameScheduler: (*scheduler.PeriodicJob)(nil),
-=======
-			job.ImageScanJob:         (*scan.ClairJob)(nil),
-			job.ImageScanAllJob:      (*scan.All)(nil),
-			job.ImageGC:              (*gc.GarbageCollector)(nil),
-			job.Replication:          (*replication.Replication)(nil),
-			job.ReplicationScheduler: (*replication.Scheduler)(nil),
-			job.Retention:            (*retention.Job)(nil),
-			job.RetentionDel:         (*retention.DelRepoJob)(nil),
->>>>>>> 3ca5116a
 		}); err != nil {
 		// exit
 		return nil, err
